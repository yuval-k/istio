# This file is autogenerated, do not edit; changes may be undone by the next 'dep ensure'.


[[projects]]
  name = "cloud.google.com/go"
  packages = [
    "compute/metadata",
    "internal/version",
    "logging",
    "logging/apiv2",
    "logging/internal",
    "logging/logadmin",
    "monitoring/apiv3",
    "trace/apiv2"
  ]
  revision = "0fd7230b2a7505833d5f69b75cbd6c9582401479"
  version = "v0.23.0"

[[projects]]
  branch = "master"
  name = "code.cloudfoundry.org/copilot"
  packages = [
    ".",
    "api",
    "testhelpers"
  ]
  revision = "1e7e324f8366ded261140272c9e44d0ee681bdbf"

[[projects]]
  name = "contrib.go.opencensus.io/exporter/stackdriver"
  packages = ["."]
  revision = "b98abe41e381c878749ef1aa9eb0798616afbb43"
  version = "v0.2.0"

[[projects]]
  name = "github.com/Azure/go-autorest"
  packages = [
    "autorest",
    "autorest/adal",
    "autorest/azure",
    "autorest/date"
  ]
  revision = "fc3b03a2d2d1f43fad3007038bd16f044f870722"
  version = "v9.10.0"

[[projects]]
  name = "github.com/BurntSushi/toml"
  packages = ["."]
  revision = "b26d9c308763d68093482582cea63d69be07a0f0"
  version = "v0.3.0"

[[projects]]
  name = "github.com/DataDog/datadog-go"
  packages = ["statsd"]
  revision = "9487d3a9d3be5bf3cf60b86ae810b97926964515"
  version = "2.0.0"

[[projects]]
  name = "github.com/Masterminds/semver"
  packages = ["."]
  revision = "15d8430ab86497c5c0da827b748823945e1cf1e1"
  version = "v1.4.0"

[[projects]]
  name = "github.com/Masterminds/sprig"
  packages = ["."]
  revision = "b217b9c388de2cacde4354c536e520c52c055563"
  version = "v2.14.1"

[[projects]]
  branch = "master"
  name = "github.com/alecthomas/template"
  packages = [
    ".",
    "parse"
  ]
  revision = "a0175ee3bccc567396460bf5acd36800cb10c49c"

[[projects]]
  branch = "master"
  name = "github.com/alecthomas/units"
  packages = ["."]
  revision = "2efee857e7cfd4f3d0138cc3cbb1b4966962b93a"

[[projects]]
  branch = "master"
  name = "github.com/alicebob/gopher-json"
  packages = ["."]
  revision = "5a6b3ba71ee69b77cf64febf8b5a7526ca5eaef0"

[[projects]]
  name = "github.com/alicebob/miniredis"
  packages = [
    ".",
    "server"
  ]
  revision = "9d52b1fc8da9c42dae29127fdc6f795ddcd4810f"
  version = "2.3.2"

[[projects]]
  name = "github.com/aokoli/goutils"
  packages = ["."]
  revision = "3391d3790d23d03408670993e957e8f408993c34"
  version = "v1.0.1"

[[projects]]
  name = "github.com/apache/thrift"
  packages = ["lib/go/thrift"]
  revision = "b2a4d4ae21c789b689dd162deb819665567f481c"
  version = "0.10.0"

[[projects]]
  name = "github.com/aws/aws-sdk-go"
  packages = [
    "aws",
    "aws/awserr",
    "aws/awsutil",
    "aws/client",
    "aws/client/metadata",
    "aws/corehandlers",
    "aws/credentials",
    "aws/credentials/ec2rolecreds",
    "aws/credentials/endpointcreds",
    "aws/credentials/stscreds",
    "aws/defaults",
    "aws/ec2metadata",
    "aws/endpoints",
    "aws/request",
    "aws/session",
    "aws/signer/v4",
    "awstesting/unit",
    "internal/sdkio",
    "internal/sdkrand",
    "internal/shareddefaults",
    "private/protocol",
    "private/protocol/query",
    "private/protocol/query/queryutil",
    "private/protocol/rest",
    "private/protocol/xml/xmlutil",
    "service/cloudwatch",
    "service/cloudwatch/cloudwatchiface",
    "service/sts"
  ]
  revision = "4b5324816e154564ef4e490842c2e40560971f75"
  version = "v1.13.24"

[[projects]]
  branch = "master"
  name = "github.com/beorn7/perks"
  packages = ["quantile"]
  revision = "3a771d992973f24aa725d07868b467d1ddfceafb"

[[projects]]
  branch = "master"
  name = "github.com/bradfitz/slice"
  packages = ["."]
  revision = "d9036e2120b5ddfa53f3ebccd618c4af275f47da"

[[projects]]
  name = "github.com/cactus/go-statsd-client"
  packages = [
    "statsd",
    "statsd/statsdtest"
  ]
  revision = "138b925ccdf617776955904ba7759fce64406cec"
  version = "v3.1.1"

[[projects]]
  name = "github.com/cenkalti/backoff"
  packages = ["."]
  revision = "2ea60e5f094469f9e65adb9cd103795b73ae743e"
  version = "v2.0.0"

[[projects]]
  name = "github.com/circonus-labs/circonus-gometrics"
  packages = [
    ".",
    "api",
    "api/config",
    "checkmgr"
  ]
  revision = "b5b9c6e8f93c67411193a170108e951e642c453c"
  version = "v2.1.1"

[[projects]]
  branch = "master"
  name = "github.com/circonus-labs/circonusllhist"
  packages = ["."]
  revision = "1e65893c445875524c5610f2a58aef24e30ef98a"

[[projects]]
  branch = "master"
  name = "github.com/codahale/hdrhistogram"
  packages = ["."]
  revision = "3a0bb77429bd3a61596f5e8a3172445844342120"

[[projects]]
  branch = "v2"
  name = "github.com/coreos/go-oidc"
  packages = ["."]
  revision = "065b426bd41667456c1a924468f507673629c46b"

[[projects]]
  name = "github.com/cpuguy83/go-md2man"
  packages = ["md2man"]
  revision = "20f5889cbdc3c73dbd2862796665e7c465ade7d1"
  version = "v1.0.8"

[[projects]]
  name = "github.com/davecgh/go-spew"
  packages = ["spew"]
  revision = "346938d642f2ec3594ed81d874461961cd0faa76"
  version = "v1.1.0"

[[projects]]
  name = "github.com/dchest/siphash"
  packages = ["."]
  revision = "4ebf1de738443ea7f45f02dc394c4df1942a126d"
  version = "v1.1.0"

[[projects]]
  name = "github.com/dgrijalva/jwt-go"
  packages = ["."]
  revision = "06ea1031745cb8b3dab3f6a236daf2b0aa468b7e"
  version = "v3.2.0"

[[projects]]
  branch = "master"
  name = "github.com/docker/distribution"
  packages = [
    "digestset",
    "reference"
  ]
  revision = "83389a148052d74ac602f5f1d62f86ff2f3c4aa5"

[[projects]]
  branch = "master"
  name = "github.com/docker/spdystream"
  packages = [
    ".",
    "spdy"
  ]
  revision = "bc6354cbbc295e925e4c611ffe90c1f287ee54db"

[[projects]]
  name = "github.com/emicklei/go-restful"
  packages = [
    ".",
    "log"
  ]
  revision = "26b41036311f2da8242db402557a0dbd09dc83da"
  version = "v2.6.0"

[[projects]]
  branch = "revert_grpc_version_update"
  name = "github.com/envoyproxy/go-control-plane"
  packages = [
    "envoy/admin/v2alpha",
    "envoy/api/v2",
    "envoy/api/v2/auth",
    "envoy/api/v2/cluster",
    "envoy/api/v2/core",
    "envoy/api/v2/endpoint",
    "envoy/api/v2/listener",
    "envoy/api/v2/route",
    "envoy/config/accesslog/v2",
    "envoy/config/bootstrap/v2",
    "envoy/config/filter/accesslog/v2",
    "envoy/config/filter/fault/v2",
    "envoy/config/filter/http/fault/v2",
    "envoy/config/filter/http/health_check/v2",
    "envoy/config/filter/http/rbac/v2",
    "envoy/config/filter/network/http_connection_manager/v2",
    "envoy/config/filter/network/mongo_proxy/v2",
    "envoy/config/filter/network/tcp_proxy/v2",
    "envoy/config/metrics/v2",
    "envoy/config/ratelimit/v2",
    "envoy/config/rbac/v2alpha",
    "envoy/config/trace/v2",
    "envoy/service/discovery/v2",
    "envoy/type",
    "envoy/type/matcher",
    "pkg/cache",
    "pkg/log",
    "pkg/server",
    "pkg/util"
  ]
  revision = "9d935e3a33c28e3d6ac75a9db53b0da3b511fb86"

[[projects]]
  name = "github.com/evanphx/json-patch"
  packages = ["."]
  revision = "afac545df32f2287a079e2dfb7ba2745a643747e"
  version = "v3.0.0"

[[projects]]
  name = "github.com/fluent/fluent-logger-golang"
  packages = ["fluent"]
  revision = "8bbc2356beaf021b04c9bd5cdc76ea5a7ccb40ec"
  version = "v1.3.0"

[[projects]]
  name = "github.com/garyburd/redigo"
  packages = [
    "internal",
    "redis"
  ]
  revision = "a69d19351219b6dd56f274f96d85a7014a2ec34e"
  version = "v1.6.0"

[[projects]]
  name = "github.com/ghodss/yaml"
  packages = ["."]
  revision = "0ca9ea5df5451ffdf184b4428c902747c2c11cd7"
  version = "v1.0.0"

[[projects]]
  name = "github.com/go-ini/ini"
  packages = ["."]
  revision = "6333e38ac20b8949a8dd68baa3650f4dee8f39f0"
  version = "v1.33.0"

[[projects]]
  name = "github.com/go-redis/redis"
  packages = [
    ".",
    "internal",
    "internal/consistenthash",
    "internal/hashtag",
    "internal/pool",
    "internal/proto",
    "internal/singleflight",
    "internal/util"
  ]
  revision = "877867d2845fbaf86798befe410b6ceb6f5c29a3"
  version = "v6.10.2"

[[projects]]
  name = "github.com/gobwas/glob"
  packages = [
    ".",
    "compiler",
    "match",
    "syntax",
    "syntax/ast",
    "syntax/lexer",
    "util/runes",
    "util/strings"
  ]
  revision = "5ccd90ef52e1e632236f7326478d4faa74f99438"
  version = "v0.2.3"

[[projects]]
  branch = "master"
  name = "github.com/gogo/googleapis"
  packages = [
    "google/api",
    "google/rpc"
  ]
  revision = "0cd9801be74a10d5ac39d69626eac8255ffcd502"

[[projects]]
  name = "github.com/gogo/protobuf"
  packages = [
    "gogoproto",
    "jsonpb",
    "proto",
    "protoc-gen-gogo/descriptor",
    "sortkeys",
    "types"
  ]
  revision = "1adfc126b41513cc696b209667c8656ea7aac67c"
  version = "v1.0.0"

[[projects]]
  name = "github.com/gogo/status"
  packages = ["."]
  revision = "d60b5acac426cb52f7e28124c6aaa862d9f339f5"

[[projects]]
  branch = "master"
  name = "github.com/golang/glog"
  packages = ["."]
  revision = "2cc4b790554d1a0c48fcc3aeb891e3de70cf8de0"
  source = "github.com/istio/glog"

[[projects]]
  branch = "master"
  name = "github.com/golang/groupcache"
  packages = ["lru"]
  revision = "66deaeb636dff1ac7d938ce666d090556056a4b0"

[[projects]]
  name = "github.com/golang/protobuf"
  packages = [
    "jsonpb",
    "proto",
    "protoc-gen-go/descriptor",
    "protoc-gen-go/plugin",
    "ptypes",
    "ptypes/any",
    "ptypes/duration",
    "ptypes/empty",
    "ptypes/struct",
    "ptypes/timestamp",
    "ptypes/wrappers"
  ]
  revision = "b4deda0973fb4c70b50d226b1af49f3da59f5265"
  version = "v1.1.0"

[[projects]]
  branch = "master"
  name = "github.com/golang/snappy"
  packages = ["."]
  revision = "553a641470496b2327abcac10b36396bd98e45c9"

[[projects]]
  branch = "master"
  name = "github.com/golang/sync"
  packages = ["errgroup"]
  revision = "1d60e4601c6fd243af51cc01ddf169918a5407ca"

[[projects]]
  name = "github.com/google/go-github"
  packages = ["github"]
  revision = "e48060a28fac52d0f1cb758bc8b87c07bac4a87d"
  version = "v15.0.0"

[[projects]]
  branch = "master"
  name = "github.com/google/go-querystring"
  packages = ["query"]
  revision = "53e6ce116135b80d037921a7fdd5138cf32d7a8a"

[[projects]]
  branch = "master"
  name = "github.com/google/gofuzz"
  packages = ["."]
  revision = "24818f796faf91cd76ec7bddd72458fbced7a6c1"

[[projects]]
  name = "github.com/google/uuid"
  packages = ["."]
  revision = "064e2069ce9c359c118179501254f67d7d37ba24"
  version = "0.2"

[[projects]]
  name = "github.com/googleapis/gax-go"
  packages = ["."]
  revision = "317e0006254c44a0ac427cc52a0e083ff0b9622f"
  version = "v2.0.0"

[[projects]]
  name = "github.com/googleapis/gnostic"
  packages = [
    "OpenAPIv2",
    "compiler",
    "extensions"
  ]
  revision = "ee43cbb60db7bd22502942cccbc39059117352ab"
  version = "v0.1.0"

[[projects]]
  branch = "master"
  name = "github.com/gophercloud/gophercloud"
  packages = [
    ".",
    "openstack",
    "openstack/identity/v2/tenants",
    "openstack/identity/v2/tokens",
    "openstack/identity/v3/tokens",
    "openstack/utils",
    "pagination"
  ]
  revision = "2daf3049f2a9913e6e5bf54926fd90efb1f9a0f0"

[[projects]]
  name = "github.com/gorilla/context"
  packages = ["."]
  revision = "1ea25387ff6f684839d82767c1733ff4d4d15d0a"
  version = "v1.1"

[[projects]]
  name = "github.com/gorilla/mux"
  packages = ["."]
  revision = "53c1911da2b537f792e7cafcb446b05ffe33b996"
  version = "v1.6.1"

[[projects]]
  name = "github.com/gorilla/websocket"
  packages = ["."]
  revision = "ea4d1f681babbce9545c9c5f3d5194a789c89f5b"
  version = "v1.2.0"

[[projects]]
  branch = "master"
  name = "github.com/grpc-ecosystem/go-grpc-middleware"
  packages = ["."]
  revision = "aed189ae50cf2ee326c1de8c083f3187e574e0d8"

[[projects]]
  name = "github.com/grpc-ecosystem/go-grpc-prometheus"
  packages = ["."]
  revision = "6b7015e65d366bf3f19b2b2a000a831940f0f7e0"
  version = "v1.1"

[[projects]]
  branch = "master"
  name = "github.com/grpc-ecosystem/grpc-opentracing"
  packages = ["go/otgrpc"]
  revision = "0e7658f8ee99ee5aa683e2a032b8880091b7a055"

[[projects]]
  name = "github.com/hashicorp/consul"
  packages = ["api"]
  revision = "9a494b5fb9c86180a5702e29c485df1507a47198"
  version = "v1.0.6"

[[projects]]
  branch = "master"
  name = "github.com/hashicorp/errwrap"
  packages = ["."]
  revision = "7554cd9344cec97297fa6649b055a8c98c2a1e55"

[[projects]]
  branch = "master"
  name = "github.com/hashicorp/go-cleanhttp"
  packages = ["."]
  revision = "d5fe4b57a186c716b0e00b8c301cbd9b4182694d"

[[projects]]
  branch = "master"
  name = "github.com/hashicorp/go-multierror"
  packages = ["."]
  revision = "b7773ae218740a7be65057fc60b366a49b538a44"

[[projects]]
  branch = "master"
  name = "github.com/hashicorp/go-retryablehttp"
  packages = ["."]
  revision = "794af36148bf63c118d6db80eb902a136b907e71"

[[projects]]
  branch = "master"
  name = "github.com/hashicorp/go-rootcerts"
  packages = ["."]
  revision = "6bb64b370b90e7ef1fa532be9e591a81c3493e00"

[[projects]]
  branch = "master"
  name = "github.com/hashicorp/golang-lru"
  packages = [
    ".",
    "simplelru"
  ]
  revision = "0fb14efe8c47ae851c0034ed7a448854d3d34cf3"

[[projects]]
  branch = "master"
  name = "github.com/hashicorp/hcl"
  packages = [
    ".",
    "hcl/ast",
    "hcl/parser",
    "hcl/scanner",
    "hcl/strconv",
    "hcl/token",
    "json/parser",
    "json/scanner",
    "json/token"
  ]
  revision = "ef8a98b0bbce4a65b5aa4c368430a80ddc533168"

[[projects]]
  name = "github.com/hashicorp/serf"
  packages = ["coordinate"]
  revision = "d6574a5bb1226678d7010325fb6c985db20ee458"
  version = "v0.8.1"

[[projects]]
  name = "github.com/hashicorp/vault"
  packages = [
    "api",
    "helper/compressutil",
    "helper/jsonutil",
    "helper/parseutil",
    "helper/strutil"
  ]
  revision = "5dd7f25f5c4b541f2da62d70075b6f82771a650d"
  version = "v0.10.0"

[[projects]]
  name = "github.com/howeyc/fsnotify"
  packages = ["."]
  revision = "441bbc86b167f3c1f4786afae9931403b99fdacf"
  version = "v0.9.0"

[[projects]]
  branch = "master"
  name = "github.com/howeyc/gopass"
  packages = ["."]
  revision = "bf9dde6d0d2c004a008c27aaee91170c786f6db8"

[[projects]]
  name = "github.com/huandu/xstrings"
  packages = ["."]
  revision = "2bf18b218c51864a87384c06996e40ff9dcff8e1"
  version = "v1.0.0"

[[projects]]
  name = "github.com/imdario/mergo"
  packages = ["."]
  revision = "6633656539c1639d9d78127b7d47c622b5d7b6dc"

[[projects]]
  name = "github.com/inconshreveable/mousetrap"
  packages = ["."]
  revision = "76626ae9c91c4f2a10f34cad8ce83ea42c93bb75"
  version = "v1.0"

[[projects]]
  branch = "master"
  name = "github.com/istio/tools"
  packages = ["protoc-gen-docs"]
  revision = "ca7e3cf34b0ed739c37e2ff50b6ae0632da9911e"

[[projects]]
  name = "github.com/jmespath/go-jmespath"
  packages = ["."]
  revision = "0b12d6b5"

[[projects]]
  name = "github.com/json-iterator/go"
  packages = ["."]
  revision = "ca39e5af3ece67bbcda3d0f4f56a8e24d9f2dad4"
  version = "1.1.3"

[[projects]]
  branch = "master"
  name = "github.com/kr/logfmt"
  packages = ["."]
  revision = "b84e30acd515aadc4b783ad4ff83aff3299bdfe0"

[[projects]]
  name = "github.com/lyft/protoc-gen-validate"
  packages = ["validate"]
  revision = "930a67cf7ba41b9d9436ad7a1be70a5d5ff6e1fc"
  version = "v0.0.6"

[[projects]]
  name = "github.com/matttproud/golang_protobuf_extensions"
  packages = ["pbutil"]
  revision = "3247c84500bff8d9fb6d579d800f20b3e091582c"
  version = "v1.0.0"

[[projects]]
  branch = "master"
  name = "github.com/mitchellh/go-homedir"
  packages = ["."]
  revision = "b8bc1bf767474819792c23f32d8286a45736f1c6"

[[projects]]
  branch = "master"
  name = "github.com/mitchellh/mapstructure"
  packages = ["."]
  revision = "00c29f56e2386353d58c599509e8dc3801b0d716"

[[projects]]
  name = "github.com/modern-go/concurrent"
  packages = ["."]
  revision = "bacd9c7ef1dd9b15be4a9909b8ac7a4e313eec94"
  version = "1.0.3"

[[projects]]
  name = "github.com/modern-go/reflect2"
  packages = ["."]
  revision = "1df9eeb2bb81f327b96228865c5687bc2194af3f"
  version = "1.0.0"

[[projects]]
  name = "github.com/natefinch/lumberjack"
  packages = ["."]
  revision = "a96e63847dc3c67d17befa69c303767e2f84e54f"
  version = "v2.1"

[[projects]]
  name = "github.com/onsi/ginkgo"
  packages = ["config"]
  revision = "9eda700730cba42af70d53180f9dcce9266bc2bc"
  version = "v1.4.0"

[[projects]]
  name = "github.com/onsi/gomega"
  packages = [
    ".",
    "format",
    "gbytes",
    "gexec",
    "internal/assertion",
    "internal/asyncassertion",
    "internal/oraclematcher",
    "internal/testingtsupport",
    "matchers",
    "matchers/support/goraph/bipartitegraph",
    "matchers/support/goraph/edge",
    "matchers/support/goraph/node",
    "matchers/support/goraph/util",
    "types"
  ]
  revision = "003f63b7f4cff3fc95357005358af2de0f5fe152"
  version = "v1.3.0"

[[projects]]
  name = "github.com/open-policy-agent/opa"
  packages = [
    "ast",
    "metrics",
    "rego",
    "storage",
    "storage/inmem",
    "topdown",
    "topdown/builtins",
    "types",
    "util"
  ]
  revision = "877d39f035d1756b07a6ce8582bf793b7f2c1714"
  version = "v0.8.2"

[[projects]]
  name = "github.com/opencontainers/go-digest"
  packages = ["."]
  revision = "279bed98673dd5bef374d3b6e4b09e2af76183bf"
  version = "v1.0.0-rc1"

[[projects]]
  branch = "master"
  name = "github.com/openshift/api"
  packages = ["apps/v1"]
  revision = "dca24d1902afee9d2be02425a2d7c9f910063631"

[[projects]]
  name = "github.com/opentracing/opentracing-go"
  packages = [
    ".",
    "ext",
    "log"
  ]
  revision = "1949ddbfd147afd4d964a9f00b24eb291e0e7c38"
  version = "v1.0.2"

[[projects]]
  name = "github.com/pborman/uuid"
  packages = ["."]
  revision = "e790cca94e6cc75c7064b1332e63811d4aae1a53"
  version = "v1.1"

[[projects]]
  name = "github.com/philhofer/fwd"
  packages = ["."]
  revision = "bb6d471dc95d4fe11e432687f8b70ff496cf3136"
  version = "v1.0.0"

[[projects]]
  name = "github.com/pkg/errors"
  packages = ["."]
  revision = "645ef00459ed84a119197bfb8d8205042c6df63d"
  version = "v0.8.0"

[[projects]]
  name = "github.com/pmezard/go-difflib"
  packages = ["difflib"]
  revision = "792786c7400a136282c1664665ae0a8db921c6c2"
  version = "v1.0.0"

[[projects]]
  branch = "master"
  name = "github.com/pquerna/cachecontrol"
  packages = [
    ".",
    "cacheobject"
  ]
  revision = "525d0eb5f91d30e3b1548de401b7ef9ea6898520"

[[projects]]
  name = "github.com/prometheus/client_golang"
  packages = [
    "api",
    "api/prometheus/v1",
    "prometheus",
    "prometheus/promhttp"
  ]
  revision = "967789050ba94deca04a5e84cce8ad472ce313c1"
  version = "v0.9.0-pre1"

[[projects]]
  branch = "master"
  name = "github.com/prometheus/client_model"
  packages = ["go"]
  revision = "99fa1f4be8e564e8a6b613da7fa6f46c9edafc6c"

[[projects]]
  branch = "master"
  name = "github.com/prometheus/common"
  packages = [
    "expfmt",
    "internal/bitbucket.org/ww/goautoneg",
    "log",
    "model"
  ]
  revision = "38c53a9f4bfcd932d1b00bfc65e256a7fba6b37a"

[[projects]]
  branch = "master"
  name = "github.com/prometheus/procfs"
  packages = [
    ".",
    "internal/util",
    "nfs",
    "xfs"
  ]
  revision = "780932d4fbbe0e69b84c34c20f5c8d0981e109ea"

[[projects]]
  branch = "master"
  name = "github.com/prometheus/prom2json"
  packages = ["."]
  revision = "daa2bca1c13fce65dabc24d4fbd5054d50cf66d9"

[[projects]]
  branch = "master"
  name = "github.com/rcrowley/go-metrics"
  packages = ["."]
  revision = "8732c616f52954686704c8645fe1a9d59e9df7c1"

[[projects]]
  name = "github.com/russross/blackfriday"
  packages = ["."]
  revision = "55d61fa8aa702f59229e6cff85793c22e580eaf5"
  version = "v1.5.1"

[[projects]]
  name = "github.com/ryanuber/go-glob"
  packages = ["."]
  revision = "572520ed46dbddaed19ea3d9541bdd0494163693"
  version = "v0.1"

[[projects]]
  name = "github.com/satori/go.uuid"
  packages = ["."]
  revision = "f58768cc1a7a7e77a3bd49e98cdd21419399b6a3"
  version = "v1.2.0"

[[projects]]
  branch = "master"
  name = "github.com/sethgrid/pester"
  packages = ["."]
  revision = "ed9870dad3170c0b25ab9b11830cc57c3a7798fb"

[[projects]]
  branch = "master"
  name = "github.com/shurcooL/sanitized_anchor_name"
  packages = ["."]
  revision = "86672fcb3f950f35f2e675df2240550f2a50762f"

[[projects]]
  branch = "master"
  name = "github.com/signalfx/com_signalfx_metrics_protobuf"
  packages = ["."]
  revision = "93e507b42f43f458a109ca278d1542a26a0b87fc"

[[projects]]
  branch = "master"
  name = "github.com/signalfx/gohistogram"
  packages = ["."]
  revision = "1ccfd2ff508314074672f4450a917011a2060408"

[[projects]]
  name = "github.com/signalfx/golib"
  packages = [
    "datapoint",
    "errors",
    "event",
    "eventcounter",
    "log",
    "sfxclient",
    "timekeeper",
    "trace"
  ]
  revision = "b1be94c3ec8d1fdeccd62735b851489f0b3798e0"
  version = "v1.1.6"

[[projects]]
  name = "github.com/sirupsen/logrus"
  packages = ["."]
  revision = "c155da19408a8799da419ed3eeb0cb5db0ad5dbc"
  version = "v1.0.5"

[[projects]]
  name = "github.com/spf13/cobra"
  packages = [
    ".",
    "doc"
  ]
  revision = "a1f051bc3eba734da4772d60e2d677f47cf93ef4"
  version = "v0.0.2"

[[projects]]
  name = "github.com/spf13/pflag"
  packages = ["."]
  revision = "e57e3eeb33f795204c1ca35f56c44f83227c6e66"
  version = "v1.0.0"

[[projects]]
  name = "github.com/square/certstrap"
  packages = ["pkix"]
  revision = "fa1359e6e510efcf9cd67bc0edbe43d7300a7833"
  version = "v1.1.1"

[[projects]]
  name = "github.com/stretchr/testify"
  packages = ["assert"]
  revision = "12b6f73e6084dad08a7c6e575284b177ecafbc71"
  version = "v1.2.1"

[[projects]]
  name = "github.com/tinylib/msgp"
  packages = ["msgp"]
  revision = "b2b6a672cf1e5b90748f79b8b81fc8c5cf0571a1"
  version = "1.0.2"

[[projects]]
  branch = "master"
  name = "github.com/tv42/httpunix"
  packages = ["."]
  revision = "b75d8614f926c077e48d85f1f8f7885b758c6225"

[[projects]]
  name = "github.com/uber/jaeger-client-go"
  packages = [
    ".",
    "internal/baggage",
    "internal/spanlog",
    "internal/throttler",
    "log",
    "thrift-gen/agent",
    "thrift-gen/jaeger",
    "thrift-gen/sampling",
    "thrift-gen/zipkincore",
    "transport",
    "transport/zipkin",
    "utils",
    "zipkin"
  ]
  revision = "c107110d057826281414cb964f167bce5be17588"
  version = "v2.12.0"

[[projects]]
  name = "github.com/uber/jaeger-lib"
  packages = ["metrics"]
  revision = "4267858c0679cd4e47cefed8d7f70fd386cfb567"
  version = "v1.4.0"

[[projects]]
  branch = "master"
  name = "github.com/yashtewari/glob-intersection"
  packages = ["."]
  revision = "7af743e8ec8480fee1932a737a406f7ec817f910"

[[projects]]
  branch = "master"
  name = "github.com/yuin/gopher-lua"
  packages = [
    ".",
    "ast",
    "parse",
    "pm"
  ]
  revision = "84ea3a3c79b3c4b3b39606cc96f255cd63635ce0"

[[projects]]
  name = "go.opencensus.io"
  packages = [
    "exporter/stackdriver/propagation",
    "internal",
    "internal/tagencoding",
    "plugin/ocgrpc",
    "plugin/ochttp",
    "plugin/ochttp/propagation/b3",
    "stats",
    "stats/internal",
    "stats/view",
    "tag",
    "trace",
    "trace/internal",
    "trace/propagation"
  ]
  revision = "c3ed530f775d85e577ca652cb052a52c078aad26"
  version = "v0.11.0"

[[projects]]
  name = "go.uber.org/atomic"
  packages = ["."]
  revision = "8474b86a5a6f79c443ce4b2992817ff32cf208b8"
  version = "v1.3.1"

[[projects]]
  name = "go.uber.org/multierr"
  packages = ["."]
  revision = "3c4937480c32f4c13a875a1829af76c98ca3d40a"
  version = "v1.1.0"

[[projects]]
  name = "go.uber.org/zap"
  packages = [
    ".",
    "buffer",
    "internal/bufferpool",
    "internal/color",
    "internal/exit",
    "zapcore",
    "zapgrpc"
  ]
  revision = "35aad584952c3e7020db7b839f6b102de6271f89"
  version = "v1.7.1"

[[projects]]
  branch = "master"
  name = "go4.org"
  packages = ["reflectutil"]
  revision = "9599cf28b011184741f249bd9f9330756b506cbc"

[[projects]]
  branch = "master"
  name = "golang.org/x/crypto"
  packages = [
    "ed25519",
    "ed25519/internal/edwards25519",
    "pbkdf2",
    "scrypt",
    "ssh/terminal"
  ]
  revision = "88942b9c40a4c9d203b82b3731787b672d6e809b"

[[projects]]
  branch = "master"
  name = "golang.org/x/net"
  packages = [
    "context",
    "context/ctxhttp",
    "html",
    "html/atom",
    "html/charset",
    "http2",
    "http2/hpack",
    "idna",
    "internal/timeseries",
    "lex/httplex",
    "trace"
  ]
  revision = "6078986fec03a1dcc236c34816c71b0e05018fda"

[[projects]]
  branch = "master"
  name = "golang.org/x/oauth2"
  packages = [
    ".",
    "google",
    "internal",
    "jws",
    "jwt"
  ]
  revision = "fdc9e635145ae97e6c2cb777c48305600cf515cb"

[[projects]]
  branch = "master"
  name = "golang.org/x/sync"
  packages = ["semaphore"]
  revision = "1d60e4601c6fd243af51cc01ddf169918a5407ca"

[[projects]]
  branch = "master"
  name = "golang.org/x/sys"
  packages = [
    "unix",
    "windows",
    "windows/registry",
    "windows/svc/eventlog"
  ]
  revision = "378d26f46672a356c46195c28f61bdb4c0a781dd"

[[projects]]
  name = "golang.org/x/text"
  packages = [
    "collate",
    "collate/build",
    "encoding",
    "encoding/charmap",
    "encoding/htmlindex",
    "encoding/internal",
    "encoding/internal/identifier",
    "encoding/japanese",
    "encoding/korean",
    "encoding/simplifiedchinese",
    "encoding/traditionalchinese",
    "encoding/unicode",
    "internal/colltab",
    "internal/gen",
    "internal/tag",
    "internal/triegen",
    "internal/ucd",
    "internal/utf8internal",
    "language",
    "runes",
    "secure/bidirule",
    "transform",
    "unicode/bidi",
    "unicode/cldr",
    "unicode/norm",
    "unicode/rangetable"
  ]
  revision = "f21a4dfb5e38f5895301dc265a8def02365cc3d0"
  version = "v0.3.0"

[[projects]]
  branch = "master"
  name = "golang.org/x/time"
  packages = ["rate"]
  revision = "26559e0f760e39c24d730d3224364aef164ee23f"

[[projects]]
  branch = "master"
  name = "golang.org/x/tools"
  packages = [
    "go/ast/astutil",
    "imports"
  ]
  revision = "77106db15f689a60e7d4e085d967ac557b918fb2"

[[projects]]
  branch = "master"
  name = "google.golang.org/api"
  packages = [
    "gensupport",
    "googleapi",
    "googleapi/internal/uritemplates",
    "googleapi/transport",
    "internal",
    "iterator",
    "option",
    "servicecontrol/v1",
    "support/bundler",
    "transport",
    "transport/grpc",
    "transport/http"
  ]
  revision = "dbbc13f71100fa6ece308335445fca6bb0dd5c2f"

[[projects]]
  name = "google.golang.org/appengine"
  packages = [
    ".",
    "internal",
    "internal/app_identity",
    "internal/base",
    "internal/datastore",
    "internal/log",
    "internal/modules",
    "internal/remote_api",
    "internal/socket",
    "internal/urlfetch",
    "socket",
    "urlfetch"
  ]
  revision = "150dc57a1b433e64154302bdc40b6bb8aefa313a"
  version = "v1.0.0"

[[projects]]
  branch = "master"
  name = "google.golang.org/genproto"
  packages = [
    "googleapis/api/annotations",
    "googleapis/api/distribution",
    "googleapis/api/label",
    "googleapis/api/metric",
    "googleapis/api/monitoredres",
    "googleapis/appengine/logging/v1",
    "googleapis/cloud/audit",
    "googleapis/devtools/cloudtrace/v2",
    "googleapis/logging/type",
    "googleapis/logging/v2",
    "googleapis/monitoring/v3",
    "googleapis/rpc/status",
    "protobuf/field_mask"
  ]
  revision = "ab0870e398d5dd054b868c0db1481ab029b9a9f2"

[[projects]]
  name = "google.golang.org/grpc"
  packages = [
    ".",
    "balancer",
    "balancer/base",
    "balancer/roundrobin",
    "channelz",
    "codes",
    "connectivity",
    "credentials",
    "credentials/oauth",
    "encoding",
    "encoding/gzip",
    "encoding/proto",
    "grpclb/grpc_lb_v1/messages",
    "grpclog",
    "health",
    "health/grpc_health_v1",
    "internal",
    "keepalive",
    "metadata",
    "naming",
    "peer",
    "reflection",
    "reflection/grpc_reflection_v1alpha",
    "resolver",
    "resolver/dns",
    "resolver/passthrough",
    "stats",
    "status",
    "tap",
    "transport"
  ]
  revision = "41344da2231b913fa3d983840a57a6b1b7b631a1"
  version = "v1.12.0"

[[projects]]
  name = "gopkg.in/alecthomas/kingpin.v2"
  packages = ["."]
  revision = "947dcec5ba9c011838740e680966fd7087a71d0d"
  version = "v2.2.6"

[[projects]]
  name = "gopkg.in/d4l3k/messagediff.v1"
  packages = ["."]
  revision = "29f32d820d112dbd66e58492a6ffb7cc3106312b"
  version = "v1.2.1"

[[projects]]
  name = "gopkg.in/inf.v0"
  packages = ["."]
  revision = "d2d2541c53f18d2a059457998ce2876cc8e67cbf"
  version = "v0.9.1"

[[projects]]
  name = "gopkg.in/logfmt.v0"
  packages = ["."]
  revision = "390ab7935ee28ec6b286364bba9b4dd6410cb3d5"
  version = "v0.3.0"

[[projects]]
  name = "gopkg.in/russross/blackfriday.v2"
  packages = ["."]
  revision = "cadec560ec52d93835bf2f15bd794700d3a2473b"
  version = "v2.0.0"

[[projects]]
  name = "gopkg.in/square/go-jose.v2"
  packages = [
    ".",
    "cipher",
    "json"
  ]
  revision = "76dd09796242edb5b897103a75df2645c028c960"
  version = "v2.1.6"

[[projects]]
  name = "gopkg.in/stack.v1"
  packages = ["."]
  revision = "259ab82a6cad3992b4e21ff5cac294ccb06474bc"
  version = "v1.7.0"

[[projects]]
  branch = "v2"
  name = "gopkg.in/validator.v2"
  packages = ["."]
  revision = "59c90c7046f643cbe0d4e7c8776c42a84ce75910"

[[projects]]
  name = "gopkg.in/yaml.v2"
  packages = ["."]
  revision = "5420a8b6744d3b0345ab293f6fcba19c978f1183"
  version = "v2.2.1"

[[projects]]
  branch = "release-1.0"
  name = "istio.io/api"
  packages = [
    "authentication/v1alpha1",
    "envoy/config/filter/http/authn/v2alpha1",
    "envoy/config/filter/http/jwt_auth/v2alpha1",
    "mcp/v1alpha1",
    "mesh/v1alpha1",
    "mixer/adapter/model/v1beta1",
    "mixer/v1",
    "mixer/v1/config/client",
    "networking/v1alpha3",
    "policy/v1beta1",
    "rbac/v1alpha1"
  ]
  revision = "123b0a79a4dba5bd653dcac09cf731b8002e5341"

[[projects]]
  name = "istio.io/fortio"
  packages = [
    ".",
    "bincommon",
    "fgrpc",
    "fhttp",
    "fnet",
    "log",
    "periodic",
    "stats",
    "ui",
    "version"
  ]
  revision = "b508c4b471a13fbe9f2e219ab6091e8f688b9836"
  version = "v1.0.0"

[[projects]]
  name = "k8s.io/api"
  packages = [
    "admission/v1beta1",
    "admissionregistration/v1alpha1",
    "admissionregistration/v1beta1",
    "apps/v1",
    "apps/v1beta1",
    "apps/v1beta2",
    "authentication/v1",
    "authentication/v1beta1",
    "authorization/v1",
    "authorization/v1beta1",
    "autoscaling/v1",
    "autoscaling/v2beta1",
    "batch/v1",
    "batch/v1beta1",
    "batch/v2alpha1",
    "certificates/v1beta1",
    "core/v1",
    "events/v1beta1",
    "extensions/v1beta1",
    "networking/v1",
    "policy/v1beta1",
    "rbac/v1",
    "rbac/v1alpha1",
    "rbac/v1beta1",
    "scheduling/v1alpha1",
    "settings/v1alpha1",
    "storage/v1",
    "storage/v1alpha1",
    "storage/v1beta1"
  ]
  revision = "8b7507fac302640dd5f1efbf9643199952cc58db"
  version = "kubernetes-1.10.4"

[[projects]]
  name = "k8s.io/apiextensions-apiserver"
  packages = [
    "pkg/apis/apiextensions",
    "pkg/apis/apiextensions/v1beta1",
    "pkg/client/clientset/clientset",
    "pkg/client/clientset/clientset/scheme",
    "pkg/client/clientset/clientset/typed/apiextensions/v1beta1",
    "pkg/features"
  ]
  revision = "8e7f43002fec5394a8d96ebca781aa9d4b37aaef"
  version = "kubernetes-1.10.4"

[[projects]]
  name = "k8s.io/apimachinery"
  packages = [
    "pkg/api/errors",
    "pkg/api/meta",
    "pkg/api/resource",
    "pkg/apis/meta/internalversion",
    "pkg/apis/meta/v1",
    "pkg/apis/meta/v1/unstructured",
    "pkg/apis/meta/v1beta1",
    "pkg/conversion",
    "pkg/conversion/queryparams",
    "pkg/fields",
    "pkg/labels",
    "pkg/runtime",
    "pkg/runtime/schema",
    "pkg/runtime/serializer",
    "pkg/runtime/serializer/json",
    "pkg/runtime/serializer/protobuf",
    "pkg/runtime/serializer/recognizer",
    "pkg/runtime/serializer/streaming",
    "pkg/runtime/serializer/versioning",
    "pkg/selection",
    "pkg/types",
    "pkg/util/cache",
    "pkg/util/clock",
    "pkg/util/diff",
    "pkg/util/errors",
    "pkg/util/framer",
    "pkg/util/httpstream",
    "pkg/util/httpstream/spdy",
    "pkg/util/intstr",
    "pkg/util/json",
    "pkg/util/mergepatch",
    "pkg/util/net",
    "pkg/util/remotecommand",
    "pkg/util/runtime",
    "pkg/util/sets",
    "pkg/util/strategicpatch",
    "pkg/util/uuid",
    "pkg/util/validation",
    "pkg/util/validation/field",
    "pkg/util/wait",
    "pkg/util/yaml",
    "pkg/version",
    "pkg/watch",
    "third_party/forked/golang/json",
    "third_party/forked/golang/netutil",
    "third_party/forked/golang/reflect"
  ]
  revision = "17529ec7eadb8de8e7dc835201455f53571f655a"
  version = "kubernetes-1.10.4"

[[projects]]
  branch = "master"
  name = "k8s.io/apiserver"
  packages = [
    "pkg/features",
    "pkg/util/feature"
  ]
  revision = "f4a9d31325865f18b8023622a564578f079d582b"

[[projects]]
  branch = "release-7.0"
  name = "k8s.io/client-go"
  packages = [
    "discovery",
    "discovery/fake",
    "dynamic",
    "dynamic/fake",
    "kubernetes",
    "kubernetes/fake",
    "kubernetes/scheme",
    "kubernetes/typed/admissionregistration/v1alpha1",
    "kubernetes/typed/admissionregistration/v1alpha1/fake",
    "kubernetes/typed/admissionregistration/v1beta1",
    "kubernetes/typed/admissionregistration/v1beta1/fake",
    "kubernetes/typed/apps/v1",
    "kubernetes/typed/apps/v1/fake",
    "kubernetes/typed/apps/v1beta1",
    "kubernetes/typed/apps/v1beta1/fake",
    "kubernetes/typed/apps/v1beta2",
    "kubernetes/typed/apps/v1beta2/fake",
    "kubernetes/typed/authentication/v1",
    "kubernetes/typed/authentication/v1/fake",
    "kubernetes/typed/authentication/v1beta1",
    "kubernetes/typed/authentication/v1beta1/fake",
    "kubernetes/typed/authorization/v1",
    "kubernetes/typed/authorization/v1/fake",
    "kubernetes/typed/authorization/v1beta1",
    "kubernetes/typed/authorization/v1beta1/fake",
    "kubernetes/typed/autoscaling/v1",
    "kubernetes/typed/autoscaling/v1/fake",
    "kubernetes/typed/autoscaling/v2beta1",
    "kubernetes/typed/autoscaling/v2beta1/fake",
    "kubernetes/typed/batch/v1",
    "kubernetes/typed/batch/v1/fake",
    "kubernetes/typed/batch/v1beta1",
    "kubernetes/typed/batch/v1beta1/fake",
    "kubernetes/typed/batch/v2alpha1",
    "kubernetes/typed/batch/v2alpha1/fake",
    "kubernetes/typed/certificates/v1beta1",
    "kubernetes/typed/certificates/v1beta1/fake",
    "kubernetes/typed/core/v1",
    "kubernetes/typed/core/v1/fake",
    "kubernetes/typed/events/v1beta1",
    "kubernetes/typed/events/v1beta1/fake",
    "kubernetes/typed/extensions/v1beta1",
    "kubernetes/typed/extensions/v1beta1/fake",
    "kubernetes/typed/networking/v1",
    "kubernetes/typed/networking/v1/fake",
    "kubernetes/typed/policy/v1beta1",
    "kubernetes/typed/policy/v1beta1/fake",
    "kubernetes/typed/rbac/v1",
    "kubernetes/typed/rbac/v1/fake",
    "kubernetes/typed/rbac/v1alpha1",
    "kubernetes/typed/rbac/v1alpha1/fake",
    "kubernetes/typed/rbac/v1beta1",
    "kubernetes/typed/rbac/v1beta1/fake",
    "kubernetes/typed/scheduling/v1alpha1",
    "kubernetes/typed/scheduling/v1alpha1/fake",
    "kubernetes/typed/settings/v1alpha1",
    "kubernetes/typed/settings/v1alpha1/fake",
    "kubernetes/typed/storage/v1",
    "kubernetes/typed/storage/v1/fake",
    "kubernetes/typed/storage/v1alpha1",
    "kubernetes/typed/storage/v1alpha1/fake",
    "kubernetes/typed/storage/v1beta1",
    "kubernetes/typed/storage/v1beta1/fake",
    "pkg/apis/clientauthentication",
    "pkg/apis/clientauthentication/v1alpha1",
    "pkg/version",
    "plugin/pkg/client/auth",
    "plugin/pkg/client/auth/azure",
    "plugin/pkg/client/auth/exec",
    "plugin/pkg/client/auth/gcp",
    "plugin/pkg/client/auth/oidc",
    "plugin/pkg/client/auth/openstack",
    "rest",
    "rest/watch",
    "testing",
    "third_party/forked/golang/template",
    "tools/auth",
    "tools/cache",
    "tools/clientcmd",
    "tools/clientcmd/api",
    "tools/clientcmd/api/latest",
    "tools/clientcmd/api/v1",
    "tools/leaderelection",
    "tools/leaderelection/resourcelock",
    "tools/metrics",
    "tools/pager",
    "tools/portforward",
    "tools/record",
    "tools/reference",
    "tools/remotecommand",
    "transport",
    "transport/spdy",
    "util/buffer",
    "util/cert",
    "util/exec",
    "util/flowcontrol",
    "util/homedir",
    "util/integer",
    "util/jsonpath",
    "util/retry",
    "util/workqueue"
  ]
  revision = "26a26f55b28aa1b338fbaf6fbbe0bcd76aed05e0"

[[projects]]
  name = "k8s.io/cluster-registry"
  packages = ["pkg/apis/clusterregistry/v1alpha1"]
  revision = "423735c7f10cbbc83ccee14d62b266ddcf9709dd"
  version = "v0.0.6"

[[projects]]
  name = "k8s.io/helm"
  packages = [
    "pkg/chartutil",
    "pkg/engine",
    "pkg/ignore",
    "pkg/proto/hapi/chart",
    "pkg/proto/hapi/version",
    "pkg/sympath",
    "pkg/timeconv",
    "pkg/version"
  ]
  revision = "20adb27c7c5868466912eebdf6664e7390ebe710"
  version = "v2.9.1"

[[projects]]
  name = "k8s.io/ingress"
  packages = [
    "core/pkg/ingress/annotations/class",
    "core/pkg/ingress/annotations/parser",
    "core/pkg/ingress/errors",
    "core/pkg/ingress/status",
    "core/pkg/ingress/store",
    "core/pkg/k8s",
    "core/pkg/strings",
    "core/pkg/task"
  ]
  revision = "fe19ebb09ee22f90d60ba3111ae0a9db6027e675"
  version = "0.9.6"

[[projects]]
  branch = "master"
  name = "k8s.io/kube-openapi"
  packages = ["pkg/util/proto"]
  revision = "50ae88d24ede7b8bad68e23c805b5d3da5c8abaf"

[[projects]]
  name = "k8s.io/kubernetes"
  packages = [
    "pkg/apis/autoscaling",
    "pkg/apis/core",
    "pkg/apis/core/v1",
    "pkg/apis/extensions",
    "pkg/apis/networking",
    "pkg/features",
    "pkg/util/parsers",
    "pkg/util/pointer"
  ]
  revision = "5ca598b4ba5abb89bb773071ce452e33fb66339d"
  version = "v1.10.4"

[solve-meta]
  analyzer-name = "dep"
  analyzer-version = 1
<<<<<<< HEAD
  inputs-digest = "abdddd9b5003cdacd0e4588ad6d92aaeaf268fa8a0ff88377a137629c40f2f8d"
=======
  inputs-digest = "8026248fa65b57ac76cf457d405f1773627fdc1fb1351037bc4add7e4d108c0b"
>>>>>>> a309c61b
  solver-name = "gps-cdcl"
  solver-version = 1<|MERGE_RESOLUTION|>--- conflicted
+++ resolved
@@ -1603,10 +1603,6 @@
 [solve-meta]
   analyzer-name = "dep"
   analyzer-version = 1
-<<<<<<< HEAD
-  inputs-digest = "abdddd9b5003cdacd0e4588ad6d92aaeaf268fa8a0ff88377a137629c40f2f8d"
-=======
   inputs-digest = "8026248fa65b57ac76cf457d405f1773627fdc1fb1351037bc4add7e4d108c0b"
->>>>>>> a309c61b
   solver-name = "gps-cdcl"
   solver-version = 1