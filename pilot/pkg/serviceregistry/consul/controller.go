// Copyright 2017 Istio Authors
//
// Licensed under the Apache License, Version 2.0 (the "License");
// you may not use this file except in compliance with the License.
// You may obtain a copy of the License at
//
//     http://www.apache.org/licenses/LICENSE-2.0
//
// Unless required by applicable law or agreed to in writing, software
// distributed under the License is distributed on an "AS IS" BASIS,
// WITHOUT WARRANTIES OR CONDITIONS OF ANY KIND, either express or implied.
// See the License for the specific language governing permissions and
// limitations under the License.

package consul

import (
	"fmt"
	"time"

	"github.com/hashicorp/consul/api"

	"istio.io/istio/pilot/pkg/model"
	"istio.io/istio/pkg/log"
)

// Controller communicates with Consul and monitors for changes
type Controller struct {
	client  *api.Client
	monitor Monitor
}

// NewController creates a new Consul controller
func NewController(addr string, interval time.Duration) (*Controller, error) {
	conf := api.DefaultConfig()
	conf.Address = addr

	client, err := api.NewClient(conf)
	return &Controller{
		monitor: NewConsulMonitor(client, interval),
		client:  client,
	}, err
}

// Services list declarations of all services in the system
func (c *Controller) Services() ([]*model.Service, error) {
	data, err := c.getServices()
	if err != nil {
		return nil, err
	}

	services := make([]*model.Service, 0, len(data))
	for name := range data {
		endpoints, err := c.getCatalogService(name, nil)
		if err != nil {
			return nil, err
		}
		services = append(services, convertService(endpoints))
	}

	return services, nil
}

// GetService retrieves a service by host name if it exists
func (c *Controller) GetService(hostname model.Hostname) (*model.Service, error) {
	// Get actual service by name
	name, err := parseHostname(hostname)
	if err != nil {
		log.Infof("parseHostname(%s) => error %v", hostname, err)
		return nil, err
	}

	endpoints, err := c.getCatalogService(name, nil)
	if len(endpoints) == 0 || err != nil {
		return nil, err
	}

	return convertService(endpoints), nil
}

<<<<<<< HEAD
// GetServiceAttributes retrieves namespace of a service if it exists.
func (c *Controller) GetServiceAttributes(hostname model.Hostname) (*model.ServiceAttributes, error) {
	svc, err := c.GetService(hostname)
	if svc != nil {
		return &model.ServiceAttributes{
			Name:      string(hostname),
			Namespace: model.IstioDefaultConfigNamespace}, nil
	}
	return nil, err
}

=======
>>>>>>> 3f88b1d3
func (c *Controller) getServices() (map[string][]string, error) {
	data, _, err := c.client.Catalog().Services(nil)
	if err != nil {
		log.Warnf("Could not retrieve services from consul: %v", err)
		return nil, err
	}

	return data, nil
}

func (c *Controller) getCatalogService(name string, q *api.QueryOptions) ([]*api.CatalogService, error) {
	endpoints, _, err := c.client.Catalog().Service(name, "", q)
	if err != nil {
		log.Warnf("Could not retrieve service catalogue from consul: %v", err)
		return nil, err
	}

	return endpoints, nil
}

// ManagementPorts retrieves set of health check ports by instance IP.
// This does not apply to Consul service registry, as Consul does not
// manage the service instances. In future, when we integrate Nomad, we
// might revisit this function.
func (c *Controller) ManagementPorts(addr string) model.PortList {
	return nil
}

// WorkloadHealthCheckInfo retrieves set of health check info by instance IP.
// This does not apply to Consul service registry, as Consul does not
// manage the service instances. In future, when we integrate Nomad, we
// might revisit this function.
func (c *Controller) WorkloadHealthCheckInfo(addr string) model.ProbeList {
	return nil
}

// Instances retrieves instances for a service and its ports that match
// any of the supplied labels. All instances match an empty tag list.
func (c *Controller) Instances(hostname model.Hostname, ports []string,
	labels model.LabelsCollection) ([]*model.ServiceInstance, error) {
	return nil, fmt.Errorf("NOT IMPLEMENTED")
}

// InstancesByPort retrieves instances for a service that match
// any of the supplied labels. All instances match an empty tag list.
func (c *Controller) InstancesByPort(hostname model.Hostname, port int,
	labels model.LabelsCollection) ([]*model.ServiceInstance, error) {
	// Get actual service by name
	name, err := parseHostname(hostname)
	if err != nil {
		log.Infof("parseHostname(%s) => error %v", hostname, err)
		return nil, err
	}

	endpoints, err := c.getCatalogService(name, nil)
	if err != nil {
		return nil, err
	}

	instances := []*model.ServiceInstance{}
	for _, endpoint := range endpoints {
		instance := convertInstance(endpoint)
		if labels.HasSubsetOf(instance.Labels) && portMatch(instance, port) {
			instances = append(instances, instance)
		}
	}

	return instances, nil
}

// returns true if an instance's port matches with any in the provided list
func portMatch(instance *model.ServiceInstance, port int) bool {
	return port == 0 || port == instance.Endpoint.ServicePort.Port
}

// GetProxyServiceInstances lists service instances co-located with a given proxy
func (c *Controller) GetProxyServiceInstances(node *model.Proxy) ([]*model.ServiceInstance, error) {
	data, err := c.getServices()
	if err != nil {
		return nil, err
	}
	out := make([]*model.ServiceInstance, 0)
	for svcName := range data {
		endpoints, err := c.getCatalogService(svcName, nil)
		if err != nil {
			return nil, err
		}
		for _, endpoint := range endpoints {
			addr := endpoint.ServiceAddress
			if addr == "" {
				addr = endpoint.Address
			}
			if node.IPAddress == addr {
				out = append(out, convertInstance(endpoint))
			}
		}
	}

	return out, nil
}

// Run all controllers until a signal is received
func (c *Controller) Run(stop <-chan struct{}) {
	c.monitor.Start(stop)
}

// AppendServiceHandler implements a service catalog operation
func (c *Controller) AppendServiceHandler(f func(*model.Service, model.Event)) error {
	c.monitor.AppendServiceHandler(func(instances []*api.CatalogService, event model.Event) error {
		f(convertService(instances), event)
		return nil
	})
	return nil
}

// AppendInstanceHandler implements a service catalog operation
func (c *Controller) AppendInstanceHandler(f func(*model.ServiceInstance, model.Event)) error {
	c.monitor.AppendInstanceHandler(func(instance *api.CatalogService, event model.Event) error {
		f(convertInstance(instance), event)
		return nil
	})
	return nil
}

// GetIstioServiceAccounts implements model.ServiceAccounts operation TODO
func (c *Controller) GetIstioServiceAccounts(hostname model.Hostname, ports []string) []string {
	// Need to get service account of service registered with consul
	// Currently Consul does not have service account or equivalent concept
	// As a step-1, to enabling istio security in Consul, We assume all the services run in default service account
	// This will allow all the consul services to do mTLS
	// Follow - https://goo.gl/Dt11Ct

	return []string{
		"spiffe://cluster.local/ns/default/sa/default",
	}
}<|MERGE_RESOLUTION|>--- conflicted
+++ resolved
@@ -78,20 +78,6 @@
 	return convertService(endpoints), nil
 }
 
-<<<<<<< HEAD
-// GetServiceAttributes retrieves namespace of a service if it exists.
-func (c *Controller) GetServiceAttributes(hostname model.Hostname) (*model.ServiceAttributes, error) {
-	svc, err := c.GetService(hostname)
-	if svc != nil {
-		return &model.ServiceAttributes{
-			Name:      string(hostname),
-			Namespace: model.IstioDefaultConfigNamespace}, nil
-	}
-	return nil, err
-}
-
-=======
->>>>>>> 3f88b1d3
 func (c *Controller) getServices() (map[string][]string, error) {
 	data, _, err := c.client.Catalog().Services(nil)
 	if err != nil {
